GO_FLAGS   ?=
NAME       := fan2go
OUTPUT_BIN ?= bin/${NAME}
PACKAGE    := github.com/markusressel/$(NAME)
GIT_REV    ?= $(shell git rev-parse --short HEAD)
SOURCE_DATE_EPOCH ?= $(shell date +%s)
DATE       ?= $(shell date -u -d @${SOURCE_DATE_EPOCH} +"%Y-%m-%dT%H:%M:%SZ")
VERSION    ?= 0.6.2

test:   ## Run all tests
	@go clean --testcache && go test -v ./...

build:  ## Builds the CLI
	@go build ${GO_FLAGS} \
	-ldflags "-w -s -X ${PACKAGE}/cmd.version=${VERSION} -X ${PACKAGE}/cmd.commit=${GIT_REV} -X ${PACKAGE}/cmd.date=${DATE}" \
	-a -tags netgo -o ${OUTPUT_BIN} main.go

<<<<<<< HEAD
test:
	go test -v ./...
=======
run:
	go build -o ${OUTPUT_BIN} main.go
	./${OUTPUT_BIN}
>>>>>>> dc4198a2

clean:
	go clean
	rm ${OUTPUT_BIN}<|MERGE_RESOLUTION|>--- conflicted
+++ resolved
@@ -15,14 +15,9 @@
 	-ldflags "-w -s -X ${PACKAGE}/cmd.version=${VERSION} -X ${PACKAGE}/cmd.commit=${GIT_REV} -X ${PACKAGE}/cmd.date=${DATE}" \
 	-a -tags netgo -o ${OUTPUT_BIN} main.go
 
-<<<<<<< HEAD
-test:
-	go test -v ./...
-=======
 run:
 	go build -o ${OUTPUT_BIN} main.go
 	./${OUTPUT_BIN}
->>>>>>> dc4198a2
 
 clean:
 	go clean
